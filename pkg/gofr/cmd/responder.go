package cmd

import (
	"fmt"
	"os"
)

type Responder struct{}

func (r *Responder) Respond(data interface{}, err error) {
	// TODO - provide proper exit codes here. Using os.Exit directly is a problem for tests.
	if data != nil {
<<<<<<< HEAD
		c, ok := data.(chan string)
		if ok {
			for {
				v, okC := <-c
				if !okC {
					break
				}

				fmt.Fprint(os.Stdout, v, "\n")
			}
		} else {
			fmt.Fprint(os.Stdout, data, "\n")
		}
	}

	if err != nil {
		fmt.Fprint(os.Stderr, "\u0001[38;5;2m")
		fmt.Fprint(os.Stderr, err, "\n")
		fmt.Fprint(os.Stderr, "\u0001[0m")
=======
		fmt.Fprintln(os.Stdout, data)
	}

	if err != nil {
		fmt.Fprintln(os.Stderr, err)
>>>>>>> 2a761ac3
	}
}<|MERGE_RESOLUTION|>--- conflicted
+++ resolved
@@ -10,7 +10,6 @@
 func (r *Responder) Respond(data interface{}, err error) {
 	// TODO - provide proper exit codes here. Using os.Exit directly is a problem for tests.
 	if data != nil {
-<<<<<<< HEAD
 		c, ok := data.(chan string)
 		if ok {
 			for {
@@ -19,23 +18,14 @@
 					break
 				}
 
-				fmt.Fprint(os.Stdout, v, "\n")
+				fmt.Fprintln(os.Stdout, v)
 			}
 		} else {
-			fmt.Fprint(os.Stdout, data, "\n")
+			fmt.Fprintln(os.Stdout, data)
 		}
 	}
 
 	if err != nil {
-		fmt.Fprint(os.Stderr, "\u0001[38;5;2m")
-		fmt.Fprint(os.Stderr, err, "\n")
-		fmt.Fprint(os.Stderr, "\u0001[0m")
-=======
-		fmt.Fprintln(os.Stdout, data)
-	}
-
-	if err != nil {
 		fmt.Fprintln(os.Stderr, err)
->>>>>>> 2a761ac3
 	}
 }