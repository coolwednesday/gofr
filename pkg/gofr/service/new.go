--- conflicted
+++ resolved
@@ -54,18 +54,13 @@
 	DeleteWithHeaders(ctx context.Context, api string, body []byte, headers map[string]string) (*http.Response, error)
 }
 
-<<<<<<< HEAD
 type HTTPService interface {
 	HTTP
 	Ready(ctx context.Context) interface{}
 }
 
-func NewHTTPService(serviceAddress string, logger Logger) HTTPService {
-	return &httpService{
-=======
-func NewHTTPService(serviceAddress string, logger Logger, options ...Options) HTTP {
+func NewHTTPService(serviceAddress string, logger Logger,options ...Options) HTTPService {
 	h := &httpService{
->>>>>>> 86a1e44e
 		Client: &http.Client{Transport: otelhttp.NewTransport(http.DefaultTransport)},
 		url:    serviceAddress,
 		Tracer: otel.Tracer("gofr-http-client"),
@@ -209,7 +204,45 @@
 	req.URL.RawQuery = q.Encode()
 }
 
-<<<<<<< HEAD
+func buildRequest(ctx context.Context, method, uri string, body []byte, tracer trace.Tracer) (*http.Request, error) {
+	spanContext, span := tracer.Start(ctx, uri)
+	defer span.End()
+
+	spanContext = httptrace.WithClientTrace(spanContext, otelhttptrace.NewClientTrace(ctx))
+
+	req, err := http.NewRequestWithContext(spanContext, method, uri, bytes.NewBuffer(body))
+	if err != nil {
+		return nil, err
+	}
+
+	return req, nil
+}
+
+func (h *httpService) tryCircuitRecovery() bool {
+	if time.Since(h.CircuitBreaker.lastChecked) > h.CircuitBreaker.timeout && h.CircuitBreaker.healthCheck() {
+		h.CircuitBreaker.resetCircuit()
+		return true
+	}
+
+	return false
+}
+
+func (h *httpService) handleCircuitBreakerResult(result interface{}, err error, log *Log) (*http.Response, error) {
+	if err != nil {
+		h.Log(ErrorLog{Log: *log, ErrorMessage: err.Error()})
+
+		return nil, err
+	}
+
+	response, ok := result.(*http.Response)
+	if !ok {
+		h.Log(ErrorLog{Log: *log, ErrorMessage: ErrUnexpectedCircuitBreakerResultType.Error()})
+		return nil, ErrUnexpectedCircuitBreakerResultType
+	}
+
+	return response, nil
+}
+
 func (h *httpService) Ready(ctx context.Context) interface{} {
 	// TODO support custom url after circuit breaker and caching
 	resp, err := h.Get(ctx, "/.well-known/ready", nil)
@@ -223,43 +256,4 @@
 	default:
 		return "UP"
 	}
-=======
-func buildRequest(ctx context.Context, method, uri string, body []byte, tracer trace.Tracer) (*http.Request, error) {
-	spanContext, span := tracer.Start(ctx, uri)
-	defer span.End()
-
-	spanContext = httptrace.WithClientTrace(spanContext, otelhttptrace.NewClientTrace(ctx))
-
-	req, err := http.NewRequestWithContext(spanContext, method, uri, bytes.NewBuffer(body))
-	if err != nil {
-		return nil, err
-	}
-
-	return req, nil
-}
-
-func (h *httpService) tryCircuitRecovery() bool {
-	if time.Since(h.CircuitBreaker.lastChecked) > h.CircuitBreaker.timeout && h.CircuitBreaker.healthCheck() {
-		h.CircuitBreaker.resetCircuit()
-		return true
-	}
-
-	return false
-}
-
-func (h *httpService) handleCircuitBreakerResult(result interface{}, err error, log *Log) (*http.Response, error) {
-	if err != nil {
-		h.Log(ErrorLog{Log: *log, ErrorMessage: err.Error()})
-
-		return nil, err
-	}
-
-	response, ok := result.(*http.Response)
-	if !ok {
-		h.Log(ErrorLog{Log: *log, ErrorMessage: ErrUnexpectedCircuitBreakerResultType.Error()})
-		return nil, ErrUnexpectedCircuitBreakerResultType
-	}
-
-	return response, nil
->>>>>>> 86a1e44e
 }