--- conflicted
+++ resolved
@@ -89,8 +89,6 @@
 	//	u := user{}
 	//	applied, err := c.ExecCAS(&ids, "INSERT INTO users VALUES(1, 'John Doe') IF NOT EXISTS")
 	ExecCAS(dest interface{}, stmt string, values ...interface{}) (bool, error)
-
-	HealthChecker
 }
 
 type CassandraProvider interface {
@@ -103,8 +101,6 @@
 	Exec(ctx context.Context, query string, args ...any) error
 	Select(ctx context.Context, dest any, query string, args ...any) error
 	AsyncInsert(ctx context.Context, query string, wait bool, args ...any) error
-
-	HealthChecker
 }
 
 type ClickhouseProvider interface {
@@ -159,9 +155,6 @@
 	// It returns an error if any.
 	Drop(ctx context.Context, collection string) error
 
-<<<<<<< HEAD
-	HealthChecker
-=======
 	// CreateCollection creates a new collection with specified name and default options.
 	CreateCollection(ctx context.Context, name string) error
 
@@ -174,7 +167,6 @@
 	AbortTransaction(context.Context) error
 	CommitTransaction(context.Context) error
 	EndSession(context.Context)
->>>>>>> eb3b7455
 }
 
 // MongoProvider is an interface that extends Mongo with additional methods for logging, metrics, and connection management.
@@ -194,8 +186,4 @@
 
 	// Connect establishes a connection to Cassandra and registers metrics using the provided configuration when the client was Created.
 	Connect()
-}
-
-type HealthChecker interface {
-	HealthCheck() interface{}
 }